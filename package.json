--- conflicted
+++ resolved
@@ -154,15 +154,10 @@
     "uuid": "^9.0.0",
     "xlsx": "^0.18.5",
     "yauzl": "^3.2.0",
-<<<<<<< HEAD
-    "zod": "^3.22.0"
-=======
     "zod": "^3.22.0",
     "http-proxy-agent": "^7.0.2",
     "https-proxy-agent": "^7.0.6",
     "ai": "^5.0.35"
-    
->>>>>>> 4b47c0f7
   },
   "devDependencies": {
     "@types/cors": "^2.8.19",
