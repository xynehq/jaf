--- conflicted
+++ resolved
@@ -142,8 +142,6 @@
         specifier: ^5.3.3
         version: 5.9.2
 
-<<<<<<< HEAD
-=======
   examples/hitl-demo:
     dependencies:
       '@xynehq/jaf':
@@ -163,7 +161,6 @@
         specifier: ^5.3.3
         version: 5.9.2
 
->>>>>>> ecb8effa
   examples/mcp-demo:
     dependencies:
       '@xynehq/jaf':
